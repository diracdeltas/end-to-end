/**
 * @license
 * Copyright 2013 Google Inc. All rights reserved.
 * Licensed under the Apache License, Version 2.0 (the "License");
 * you may not use this file except in compliance with the License.
 * You may obtain a copy of the License at
 *
 *   http://www.apache.org/licenses/LICENSE-2.0
 *
 * Unless required by applicable law or agreed to in writing, software
 * distributed under the License is distributed on an "AS IS" BASIS,
 * WITHOUT WARRANTIES OR CONDITIONS OF ANY KIND, either express or implied.
 * See the License for the specific language governing permissions and
 * limitations under the License.
 */

/**
 * @fileoverview A content script that allows interaction with the page where
 * End-To-End is to be used.
 */

goog.provide('e2e.ext.Helper');

goog.require('e2e.ext.constants.Actions');
goog.require('e2e.ext.e2ebind');
goog.require('e2e.ext.gmonkey');
goog.require('e2e.ext.ui.GlassWrapper');
goog.require('e2e.ext.utils.text');
goog.require('e2e.openpgp.asciiArmor');
goog.require('goog.Disposable');
goog.require('goog.events');
goog.require('goog.events.EventType');

goog.scope(function() {
var ext = e2e.ext;
var constants = ext.constants;
var e2ebind = ext.e2ebind;
var gmonkey = ext.gmonkey;
var messages = ext.messages;
var ui = ext.ui;
var utils = e2e.ext.utils;



/**
 * Constructor for the Helper class.
 * @constructor
 * @extends {goog.Disposable}
 */
ext.Helper = function() {
  goog.base(this);

  /**
   * The handler to get the value of the selected element.
   * @type {function(...)}
   * @private
   */
  this.getValueHandler_ = goog.bind(this.getSelectedContent_, this);
};
goog.inherits(ext.Helper, goog.Disposable);


/**
 * The handler to set a new value into the selected element.
 * @type {function(...)}
 * @private
 */
ext.Helper.prototype.setValueHandler_ = goog.nullFunction;


/**
 * The key that corresponds to the event listener attached to Gmail's active
 * view element.
 * @type {goog.events.Key}
 * @private
 */
ext.Helper.prototype.activeViewListenerKey_ = null;


/**
 * A flag indicating whether the helper has already executed or not.
 * @type {boolean}
 * @private
 */
ext.Helper.prototype.executed_ = false;


/** @override */
ext.Helper.prototype.disposeInternal = function() {
  if (this.getValueHandler_ != goog.nullFunction) {
    chrome.runtime.onMessage.removeListener(this.getValueHandler_);
    this.getValueHandler_ = goog.nullFunction;
  }

  if (this.setValueHandler_ != goog.nullFunction) {
    chrome.runtime.onMessage.removeListener(this.setValueHandler_);
    this.setValueHandler_ = goog.nullFunction;
  }

  if (this.activeViewListenerKey_) {
    goog.events.unlistenByKey(this.activeViewListenerKey_);
    this.activeViewListenerKey_ = null;
  }

  goog.base(this, 'disposeInternal');
};


/**
 * Returns the element that is currently in focus on the page.
 * @return {Element} the active element on the page.
 * @private
 */
ext.Helper.prototype.getActiveElement_ = function() {
  var activeElement = document.activeElement;
  try {
    while (activeElement.contentDocument) {
      activeElement = activeElement.contentDocument.activeElement;
    }
  } catch (e) {}

  return activeElement;
};


/**
 * Returns the current selection that the user has made on the page.
 * @return {string} the current selection on the page.
 * @private
 */
ext.Helper.prototype.getSelection_ = function() {
  var currentView =
      this.getActiveElement_().ownerDocument.defaultView || window;
  return currentView.getSelection().toString();
};


/**
 * Indicates if an element is editable.
 * @param {Element} elem The element to check.
 * @return {boolean} True if the element is editable.
 * @private
 */
ext.Helper.prototype.isEditable_ = function(elem) {
  return elem.value !== undefined || elem.contentEditable == 'true';
};


/**
 * Sets the value into the active element.
 * @param {Element} elem The element where the value must be set.
 * @param {e2e.ext.messages.BridgeMessageResponse} msg The response bridge
 *     message from the extension.
 * @private
 */
ext.Helper.prototype.setValue_ = function(elem, msg) {
  if (msg.launcher || msg.e2ebind || msg.request) {
    return;
  }
  if (msg.response && msg.origin == this.getOrigin_()) {
    elem.value = msg.value;
    elem.innerText = msg.value;
  }
  if (msg.detach) {
    chrome.runtime.onMessage.removeListener(this.setValueHandler_);
    this.setValueHandler_ = goog.nullFunction;
  }
};


/**
 * Sets the recipients and message body into a Gmail compose window via gmonkey.
 * @param {e2e.ext.messages.BridgeMessageResponse} msg The response bridge
 *     message from the extension.
 * @private
 */
ext.Helper.prototype.setGmonkeyValue_ = function(msg) {
  if (msg.response && msg.origin == this.getOrigin_()) {
    gmonkey.setActiveDraft(msg.recipients, msg.value);
  }

  chrome.runtime.onMessage.removeListener(this.setValueHandler_);
  this.setValueHandler_ = goog.nullFunction;
};

/**
 * Sets recipients and message body into provider's compose window via e2ebind.
 * @param {messages.BridgeMessageResponse} msg The response bridge message from
 *     the extension.
 * @private
 */
ext.Helper.prototype.setProviderValue_ = function(msg) {
  if (msg.launcher || msg.e2ebind || msg.request) {
    return;
  }
  if (msg.response && msg.origin == this.getOrigin_()) {
    console.log('Setting e2e draft');
    e2ebind.set_draft({
      to: msg.recipients,
      body: msg.value,
      subject: msg.subject
    });
  }
  if (msg.detach) {
    chrome.runtime.onMessage.removeListener(this.setValueHandler_);
    this.setValueHandler_ = goog.nullFunction;
  }
};

/**
 * Sets recipients and message body into provider's compose window via e2ebind.
 * @param {messages.BridgeMessageResponse} msg The response bridge message from
 *     the extension.
 * @private
 */
ext.Helper.prototype.setE2ebindValue_ = function(msg) {
  if (msg.response && msg.origin == this.getOrigin_()) {
    e2ebind.setDraft({
      to: msg.recipients,
      body: msg.value,
      subject: msg.subject
    });
  }
  if (msg.detach) {
    chrome.runtime.onMessage.removeListener(this.setValueHandler_);
    this.setValueHandler_ = goog.nullFunction;
  }
};


/**
 * Runs the extension helper (which actually runs inside a content script) once.
 */
ext.Helper.prototype.runOnce = function() {
  chrome.runtime.onMessage.addListener(this.getValueHandler_);

  // Start the e2ebind API. Currently only used on Yahoo Mail.
  // TODO(yan): Make this gmonkey compatible?
  e2ebind.start();

  if (this.isGmail_() && !window.ENABLED_LOOKING_GLASS) {
    this.activeViewListenerKey_ = goog.events.listen(
        document.body,
        goog.events.EventType.CLICK,
        this.enableLookingGlass_,
        true,
        this);

    /** @type {boolean} */
    window.ENABLED_LOOKING_GLASS = true;
  } else if (this.isYmail_()) {
    e2ebind.start();
  }
};


/**
 * Retrieves OpenPGP content selected by the user using native browser API.
 * @param {!e2e.ext.messages.GetSelectionRequest} selectionRequest The request
 *     to get the user-selected content.
 * @param {function(*)} callback A callback to pass the selected content to.
 * @private
 */
ext.Helper.prototype.getSelectedContentNative_ = function(selectionRequest,
    callback) {
  var activeElem = this.getActiveElement_();
  var selection = this.getSelection_() || activeElem.value || '';
  var canInject = this.isEditable_(activeElem);
  if (canInject && selectionRequest.editableElem) {
    this.attachSetValueHandler_(goog.bind(this.setValue_, this, activeElem));
  }
  if (selection.length == 0 && canInject) {
    selection = activeElem.innerText;
  }
  callback({
    selection: e2e.openpgp.asciiArmor.extractPgpBlock(selection),
    recipients: [],
    request: true,
    origin: this.getOrigin_(),
    canInject: canInject
  });
};


/**
 * Retrieves OpenPGP content selected by the user using GMonkey API.
 * @param {!e2e.ext.messages.GetSelectionRequest} selectionRequest The request
 *     to get the user-selected content.
 * @param {function(*)} callback A callback to pass the selected content to.
 * @private
 */
ext.Helper.prototype.getSelectedContentGmonkey_ = function(selectionRequest,
    callback) {
  // TODO(radi): Split into smaller methods.
  this.attachSetValueHandler_(goog.bind(this.setGmonkeyValue_, this));
  gmonkey.hasActiveDraft(goog.bind(function(hasDraft) {
    if (hasDraft) {
      gmonkey.getActiveDraft(goog.bind(function(recipients, msgBody) {
        var selectionBody =
            e2e.openpgp.asciiArmor.extractPgpBlock(msgBody);
        callback({
          action: constants.Actions.ENCRYPT_SIGN,
          selection: selectionBody,
          recipients: recipients,
          request: true,
          origin: this.getOrigin_(),
          canInject: true
        });
      }, this));
    } else {
      gmonkey.getCurrentMessage(goog.bind(function(messageElem) {
        var selectionBody;

        if (messageElem) {
          selectionBody = e2e.openpgp.asciiArmor.extractPgpBlock(
              goog.isDef(messageElem.lookingGlass) ?
              messageElem.lookingGlass.getOriginalContent() :
              messageElem.innerText);
        } else {
          selectionBody = this.getSelection_() ||
              this.getActiveElement_().value || '';
        }

        var action = utils.text.getPgpAction(selectionBody, true);
        if (selectionRequest.enableLookingGlass &&
            messageElem &&
            !goog.isDef(messageElem.lookingGlass) &&
            action == constants.Actions.DECRYPT_VERIFY) {
          var glass = new ui.GlassWrapper(messageElem);
          this.registerDisposable(glass);
          glass.installGlass();

          action = constants.Actions.NO_OP;
        }

        callback({
          action: action,
          selection: selectionBody,
          recipients: [],
          request: true,
          origin: this.getOrigin_(),
          canInject: true
        });
      }, this));
    }
  }, this));
};


/**
 * Retrieves OpenPGP content selected by the user using e2ebind API.
 * @param {!messages.GetSelectionRequest} selectionRequest The request to get
 *     the user-selected content.
 * @param {function(*)} callback A callback to pass the selected content to.
 * @private
 */
ext.Helper.prototype.getSelectedContentE2ebind_ = function(selectionRequest,
                                                           callback) {
  // Add set_draft handler
<<<<<<< HEAD
  this.attachSetValueHandler_(goog.bind(this.setE2ebindValue_, this));
=======
  this.attachSetValueHandler_(goog.bind(this.setProviderValue_, this));
>>>>>>> fc08b921

  // ComposeGlass already has draft, so abort early
  if (selectionRequest.composeGlass) {
    return;
  }

  var activeElem = this.getActiveElement_();
  var selection = this.getSelection_() || activeElem.value || '';
  var recipients = [];
<<<<<<< HEAD

  // Check if we have a draft
  e2ebind.hasDraft(goog.bind(function(has_draft_result) {
    if (has_draft_result) {
      // We have a draft, get_draft from it
      e2ebind.getDraft(goog.bind(function(get_draft_result) {
=======
  var _this = this;

  // Check if we have a draft
  e2ebind.has_draft(goog.bind(function(has_draft_result) {
    if (has_draft_result.has_draft) {
      // We have a draft, get_draft from it
      e2ebind.get_draft(goog.bind(function(get_draft_result) {
>>>>>>> fc08b921
        var selectionBody = e2e.openpgp.asciiArmor
          .extractPgpBlock(get_draft_result.body);
        recipients = recipients.concat(get_draft_result.to,
                                       get_draft_result.cc,
                                       get_draft_result.bcc);

        callback({
          action: constants.Actions.ENCRYPT_SIGN,
          selection: selectionBody,
          recipients: recipients,
          subject: get_draft_result.subject,
          from: '<' + window.config.signer + '>',
          request: true,
          origin: this.getOrigin_(),
          canInject: true
        });
<<<<<<< HEAD
      }, this));
    } else {
      // No draft, grab current message.
      e2ebind.getCurrentMessage(goog.bind(function(get_message_result) {
=======

      }, _this));
    } else {
      // No draft, grab current message.
      e2ebind.get_current_message(goog.bind(function(get_message_result) {
>>>>>>> fc08b921
        var selectionBody = selection;
        var DOMelem = document.querySelector(get_message_result.elem);

        if (get_message_result.text) {
          selectionBody = get_message_result.text;
        } else {
          if (DOMelem) {
            selectionBody = e2e.openpgp.asciiArmor.extractPgpBlock(
<<<<<<< HEAD
                goog.isDef(DOMelem.lookingGlass) ?
                DOMelem.lookingGlass.getOriginalContent() :
                DOMelem.innerText);
=======
              goog.isDef(DOMelem.lookingGlass) ?
              DOMelem.lookingGlass.getOriginalContent() :
              DOMelem.innerText
            );
>>>>>>> fc08b921
          }
        }

        var action = utils.text.getPgpAction(selectionBody, true);

<<<<<<< HEAD
=======
        if (selectionRequest.enableLookingGlass &&
            window.config.read_glass_enabled &&
            DOMelem && !goog.isDef(DOMelem) &&
            action == constants.Actions.DECRYPT_VERIFY) {
          // This code should really never be reached, but won't do any harm.
          var glass = new ui.GlassWrapper(DOMelem,
                                          get_message_result.text,
                                          'scroll');
          this.registerDisposable(glass);
          glass.installGlass();
          action = constants.Actions.NO_OP;
        }

>>>>>>> fc08b921
        callback({
          action: action,
          selection: selectionBody,
          recipients: recipients,
          from: '<' + window.config.signer + '>',
          request: true,
          origin: this.getOrigin_(),
          canInject: true
        });
<<<<<<< HEAD
      }, this));
    }
  }, this));
};


=======

      }, _this));
    }
  }));
};

>>>>>>> fc08b921
/**
 * Retrieves OpenPGP content selected by the user.
 * @param {*} req The request to get the user-selected content.
 * @param {!MessageSender} sender The sender of the initialization request.
 * @param {function(*)} callback A callback to pass the selected content to.
 * @private
 */
ext.Helper.prototype.getSelectedContent_ = function(req, sender, callback) {
<<<<<<< HEAD
=======
  if (req.e2ebind || req.response) {
    // Don't intercept responses to requests from e2e-bind
    return;
  }

>>>>>>> fc08b921
  var isYmail = this.isYmail_();
  var hasSelection = Boolean(this.getSelection_());

  if (!isYmail) {
    if (this.executed_) {
      goog.dispose(this);
      return;
    } else {
      this.executed_ = true;
    }
  }

  var selectionRequest = /** @type {!e2e.ext.messages.GetSelectionRequest} */ (
      req);

  if (!hasSelection && this.isGmail_()) {
    gmonkey.isAvailable(goog.bind(function(isAvailable) {
      if (isAvailable) {
        this.getSelectedContentGmonkey_(selectionRequest, callback);
      } else {
        this.getSelectedContentNative_(selectionRequest, callback);
      }
    }, this));
  } else if (!hasSelection && isYmail) {
<<<<<<< HEAD
    if (e2ebind.isStarted()) {
=======
    if (e2ebind.started) {
>>>>>>> fc08b921
      this.getSelectedContentE2ebind_(selectionRequest, callback);
    } else {
      this.getSelectedContentNative_(selectionRequest, callback);
    }
  } else {
    this.getSelectedContentNative_(selectionRequest, callback);
  }

  if (!isYmail) {
    chrome.runtime.onMessage.removeListener(this.getValueHandler_);
  }
  return true;
};


/**
 * Attaches a handler to enable the setting of values inside the page.
 * @param {!function(...)} handler The handler to use when setting values inside
 *     the page.
 * @private
 */
ext.Helper.prototype.attachSetValueHandler_ = function(handler) {
  if (this.setValueHandler_) {
    chrome.runtime.onMessage.removeListener(this.setValueHandler_);
  }

  this.setValueHandler_ = handler;
  chrome.runtime.onMessage.addListener(this.setValueHandler_);
};


/**
 * Enables the looking glass for the current message in Gmail.
 * @private
 */
ext.Helper.prototype.enableLookingGlass_ = function() {
  if (!this.isGmail_()) {
    return;
  }

  gmonkey.getCurrentMessage(goog.bind(function(messageElem) {
    if (!messageElem || Boolean(messageElem.lookingGlass)) {
      return;
    }

    var selectionBody = e2e.openpgp.asciiArmor.extractPgpBlock(
        messageElem.innerText);
    var action = utils.text.getPgpAction(selectionBody, true);
    if (action == constants.Actions.DECRYPT_VERIFY) {
      var glass = new ui.GlassWrapper(messageElem);
      this.registerDisposable(glass);
      glass.installGlass();
    }
  }, this));
};


/**
 * Indicates if the current web app is Gmail.
 * @return {boolean} True if Gmail. Otherwise false.
 * @private
 */
ext.Helper.prototype.isGmail_ = function() {
  return utils.text.isGmailOrigin(this.getOrigin_());
};


/**
 * Indicates if the current web app is Yahoo Mail.
 * @return {boolean} True if ymail. Otherwise false.
 * @private
 */
ext.Helper.prototype.isYmail_ = function() {
  return utils.text.isYmailOrigin(this.getOrigin_());
};

/**
 * Indicates if the current web app is Yahoo Mail.
 * @return {boolean} True if ymail. Otherwise false.
 * @private
 */
ext.Helper.prototype.isYmail_ = function() {
  return utils.text.isYmailOrigin(this.getOrigin_());
};

/**
 * Returns the origin for the current page.
 * @return {string} The origin for the current page.
 * @private
 */
ext.Helper.prototype.getOrigin_ = function() {
  return window.location.origin;
};

});  // goog.scope

// Create the helper and start it.
if (!!chrome.extension) {
<<<<<<< HEAD
  if (!window.helper ||
      !e2e.ext.utils.text.isYmailOrigin(window.location.origin)) {
=======
  if (!window.helper || !e2e.ext.Helper.isYmail_()) {
>>>>>>> fc08b921
    /** @type {!e2e.ext.Helper} */
    window.helper = new e2e.ext.Helper();
    window.helper.runOnce();
  }
}<|MERGE_RESOLUTION|>--- conflicted
+++ resolved
@@ -357,11 +357,7 @@
 ext.Helper.prototype.getSelectedContentE2ebind_ = function(selectionRequest,
                                                            callback) {
   // Add set_draft handler
-<<<<<<< HEAD
   this.attachSetValueHandler_(goog.bind(this.setE2ebindValue_, this));
-=======
-  this.attachSetValueHandler_(goog.bind(this.setProviderValue_, this));
->>>>>>> fc08b921
 
   // ComposeGlass already has draft, so abort early
   if (selectionRequest.composeGlass) {
@@ -371,22 +367,12 @@
   var activeElem = this.getActiveElement_();
   var selection = this.getSelection_() || activeElem.value || '';
   var recipients = [];
-<<<<<<< HEAD
 
   // Check if we have a draft
   e2ebind.hasDraft(goog.bind(function(has_draft_result) {
     if (has_draft_result) {
       // We have a draft, get_draft from it
       e2ebind.getDraft(goog.bind(function(get_draft_result) {
-=======
-  var _this = this;
-
-  // Check if we have a draft
-  e2ebind.has_draft(goog.bind(function(has_draft_result) {
-    if (has_draft_result.has_draft) {
-      // We have a draft, get_draft from it
-      e2ebind.get_draft(goog.bind(function(get_draft_result) {
->>>>>>> fc08b921
         var selectionBody = e2e.openpgp.asciiArmor
           .extractPgpBlock(get_draft_result.body);
         recipients = recipients.concat(get_draft_result.to,
@@ -403,18 +389,10 @@
           origin: this.getOrigin_(),
           canInject: true
         });
-<<<<<<< HEAD
       }, this));
     } else {
       // No draft, grab current message.
       e2ebind.getCurrentMessage(goog.bind(function(get_message_result) {
-=======
-
-      }, _this));
-    } else {
-      // No draft, grab current message.
-      e2ebind.get_current_message(goog.bind(function(get_message_result) {
->>>>>>> fc08b921
         var selectionBody = selection;
         var DOMelem = document.querySelector(get_message_result.elem);
 
@@ -423,37 +401,14 @@
         } else {
           if (DOMelem) {
             selectionBody = e2e.openpgp.asciiArmor.extractPgpBlock(
-<<<<<<< HEAD
                 goog.isDef(DOMelem.lookingGlass) ?
                 DOMelem.lookingGlass.getOriginalContent() :
                 DOMelem.innerText);
-=======
-              goog.isDef(DOMelem.lookingGlass) ?
-              DOMelem.lookingGlass.getOriginalContent() :
-              DOMelem.innerText
-            );
->>>>>>> fc08b921
           }
         }
 
         var action = utils.text.getPgpAction(selectionBody, true);
 
-<<<<<<< HEAD
-=======
-        if (selectionRequest.enableLookingGlass &&
-            window.config.read_glass_enabled &&
-            DOMelem && !goog.isDef(DOMelem) &&
-            action == constants.Actions.DECRYPT_VERIFY) {
-          // This code should really never be reached, but won't do any harm.
-          var glass = new ui.GlassWrapper(DOMelem,
-                                          get_message_result.text,
-                                          'scroll');
-          this.registerDisposable(glass);
-          glass.installGlass();
-          action = constants.Actions.NO_OP;
-        }
-
->>>>>>> fc08b921
         callback({
           action: action,
           selection: selectionBody,
@@ -463,21 +418,12 @@
           origin: this.getOrigin_(),
           canInject: true
         });
-<<<<<<< HEAD
       }, this));
     }
   }, this));
 };
 
 
-=======
-
-      }, _this));
-    }
-  }));
-};
-
->>>>>>> fc08b921
 /**
  * Retrieves OpenPGP content selected by the user.
  * @param {*} req The request to get the user-selected content.
@@ -486,14 +432,6 @@
  * @private
  */
 ext.Helper.prototype.getSelectedContent_ = function(req, sender, callback) {
-<<<<<<< HEAD
-=======
-  if (req.e2ebind || req.response) {
-    // Don't intercept responses to requests from e2e-bind
-    return;
-  }
-
->>>>>>> fc08b921
   var isYmail = this.isYmail_();
   var hasSelection = Boolean(this.getSelection_());
 
@@ -518,11 +456,7 @@
       }
     }, this));
   } else if (!hasSelection && isYmail) {
-<<<<<<< HEAD
     if (e2ebind.isStarted()) {
-=======
-    if (e2ebind.started) {
->>>>>>> fc08b921
       this.getSelectedContentE2ebind_(selectionRequest, callback);
     } else {
       this.getSelectedContentNative_(selectionRequest, callback);
@@ -621,12 +555,8 @@
 
 // Create the helper and start it.
 if (!!chrome.extension) {
-<<<<<<< HEAD
   if (!window.helper ||
       !e2e.ext.utils.text.isYmailOrigin(window.location.origin)) {
-=======
-  if (!window.helper || !e2e.ext.Helper.isYmail_()) {
->>>>>>> fc08b921
     /** @type {!e2e.ext.Helper} */
     window.helper = new e2e.ext.Helper();
     window.helper.runOnce();
